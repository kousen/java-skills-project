<<<<<<< HEAD
# Java Skills Project (from the fork)
=======
# Java Skills Project (from the upstream branch)
>>>>>>> 969559a1

A comprehensive multi-module Gradle project for learning modern Java development through practical examples. This project demonstrates Java concepts using a consistent Employee Management System theme, designed for skill-gap filling where developers can jump to specific topics they need to learn.

## 🎯 Project Overview

This project contains practical, working examples for **27 Java skills topics**, covering everything from basic syntax to advanced enterprise patterns. Each module builds upon previous concepts while remaining self-contained for flexible learning.

## 🎬 Production Status: READY FOR RECORDING

**All content complete with professional video production formatting:**
- ✅ **27 complete video topics** with comprehensive slides, scripts, and working code
- ✅ **Professional slide naming** with topic numbers (e.g., `slides_01_naming_conventions.md`)
- ✅ **Custom script2text command** for teleprompter conversion (`/script2text <number>`)
- ✅ **Working code examples** for every concept demonstrated
- ✅ **No production blockers** - all slide references verified and coordinated

## 🚀 Modern Java 21 Approach

**All code and slides showcase current Java best practices:**
- ✅ **Java 21 LTS features** - var, text blocks, records, switch expressions, pattern matching
- ✅ **Modern syntax throughout** - List.of(), String.formatted(), enhanced enums
- ✅ **Visual slide enhancements** - Color-highlighted naming conventions (#00D4FF)
- ✅ **Progressive disclosure** - Proper v-click sequencing for better presentation flow
- ✅ **Split content appropriately** - No slide overflow issues, readable formatting
- ✅ **Production-quality code** - Eliminates duplication, follows current best practices

## 📊 Slides and Presentations

The project includes comprehensive Slidev-powered slides for all 26+ topics:

### Foundations Topics (1-7 + Bonus 7B)
All slides follow the **new naming convention** with topic numbers for easy reference:
- **slides_01_naming_conventions.md** - Java naming standards and conventions
- **slides_02_escape_characters.md** - String escape sequences and special characters
- **slides_03_operator_precedence.md** - Expression evaluation and precedence rules
- **slides_04_scanner_input.md** - Console input with Scanner class
- **slides_05_nested_loops.md** - Nested loops for complex data processing (patterns, pairing, duplicates)
- **slides_06_2d_arrays.md** - Two-dimensional arrays for tabular data (quarterly sales analysis)
- **slides_07_file_writer.md** - Traditional file I/O with FileWriter/BufferedWriter
- **slides_07b_modern_file_io.md** - **BONUS**: Modern NIO.2 file operations

### Intermediate Topics (8-18)
- **slides_08_access_modifiers.md** - Java visibility and encapsulation
- **slides_09_composition.md** - Object composition and has-a relationships
- **slides_10_var_keyword.md** - Local variable type inference in Java 10+
- **slides_11_records.md** - Java records for immutable data
- **slides_12_reflection_api.md** - Runtime class inspection and manipulation
- **slides_13_singleton_pattern.md** - Thread-safe singleton implementations
- **slides_14_strategy_pattern.md** - Strategy pattern for algorithm selection
- **slides_15_factory_pattern.md** - Modern Factory pattern (static factory methods, realistic examples with SLF4J preview)
- **slides_16_srp.md** - Single Responsibility Principle
- **slides_17_ocp.md** - Open/Closed Principle
- **slides_18_refactoring.md** - Code refactoring best practices

### Advanced Topics (19-26)
- **slides_19_logging_frameworks.md** - SLF4J, Logback, and modern logging
- **slides_20_rest_api_consumer.md** - HTTP client and REST API consumption
- **slides_21_rest_service_creator.md** - Spring Boot REST service creation
- **slides_22_input_validation.md** - Security validation and XSS/SQL injection prevention
- **slides_23_cryptographic_apis.md** - Encryption, hashing, and digital signatures
- **slides_24_git_collaboration.md** - Git collaboration workflows with realistic conflict resolution
- **slides_25_microservices.md** - Distributed systems with Spring Boot
- **slides_26_reactive_programming.md** - Async programming with Project Reactor

### Video Scripts (Production Ready)
- **scripts/** directory contains 27 professional video scripts
- **All scripts formatted** with scene structure and proper slide callouts
- **Split topics** 5&6 available as separate scripts for individual videos
- **Bonus topic 7B** for modern NIO.2 file operations included
- **Custom teleprompter conversion** using `/script2text <number>` command
- **package.json** - Slidev dependencies and build scripts

### Running Slides
```bash
npm install          # Install Slidev dependencies
npm run dev         # Start development server with hot reload
npm run build       # Build static presentation
npm run export      # Export to PDF
```

## Module Structure

**Organized into 6 modules covering 27 video topics with 100% functional code:**

### 📚 **foundations** - Basic Java Concepts (Videos 1-7 + Bonus 7B)
**Status: ✅ Complete & Fully Tested (10/10 tests passing)**

- **com.oreilly.javaskills.NamingConventions.java** - Proper Java naming conventions with good/bad examples
- **StringFormatting.java** - String concatenation, formatting, text blocks, StringBuilder, String.join(), StringJoiner, escape characters, SLF4J logging
- **com.oreilly.javaskills.OperatorPrecedenceTest.java** - JUnit tests demonstrating operator precedence rules with arithmetic, boolean, assignment, ternary, increment/decrement, modulus, and Math.pow() examples
- **com.oreilly.javaskills.EmployeeInput.java** - Scanner input with try-with-resources, robust validation loops, and user-friendly error handling for all data types
- **com.oreilly.javaskills.NestedLoopsDemo.java** - Nested loops without 2D arrays (mentorship pairing, schedules, duplicates)
- **com.oreilly.javaskills.PatternPrinting.java** - Visual pattern creation exercise (triangles, diamonds, checkerboards)
- **com.oreilly.javaskills.EmployeeRoster.java** - 2D arrays for tabular data with nested loop processing
- **com.oreilly.javaskills.TwoDArrayExercise.java** - Quarterly sales analysis using 2D arrays (row/column totals, growth rates)
- **com.oreilly.javaskills.EmployeeFileWriter.java** - Traditional file I/O (CSV, JSON with text blocks, Apache Commons IO)
- **com.oreilly.javaskills.FileWriterExercise.java** - Traditional file I/O exercise (reports, logs, CSV, text blocks comparison)
- **EmployeeLogger.java** - Comprehensive logging examples with SLF4J/Logback, MDC, different log levels
- **com.oreilly.javaskills.ModernEmployeeFileManager.java** - **BONUS**: Modern NIO.2 file operations (Java 7+)
- **com.oreilly.javaskills.ModernFileIOExercise.java** - Modern NIO.2 exercise (one-line operations, streams, directory walking)
- **FileIOComparison.java** - Side-by-side comparison of traditional vs modern file I/O approaches
- **EmployeeApiClient.java** - HTTP client for consuming REST APIs (Java 11+ HttpClient)
- **RestServiceConcepts.java** - REST service patterns and concepts demonstration
- **InputValidation.java** - Security validation, XSS/SQL injection prevention
- **CryptographicAPIs.java** - Encryption, hashing, digital signatures (PBKDF2, AES, RSA)
- **MicroservicesConcepts.java** - Microservices patterns (service discovery, load balancing, circuit breaker)
- **ReactiveConcepts.java** - Reactive programming patterns (streams, backpressure, composition)

### 🏗️ **oop-core** - Object-Oriented Programming (Videos 8-12)
**Status: ✅ Complete & Fully Tested (15/15 tests passing)**

- **Employee.java** - Encapsulation, validation, business logic
- **Address.java** - Composition example with proper validation
- **Department.java** - Has-a relationships, collections, business methods
- **ModernJavaFeatures.java** - var keyword, records, pattern matching, text blocks
- **com.oreilly.javaskills.oop.exercise.AccessModifiersExercise.java** - Try It Out exercise for Video 08 with BankAccount encapsulation example and TODO placeholders
- **com.oreilly.javaskills.oop.exercise.CompositionExercise.java** - Try It Out exercise for Video 09 with Company/Department/Employee composition examples and task/solution structure

### 🎨 **design-patterns** - Design Patterns (Videos 13-15)
**Status: ✅ Complete & Fully Tested (passing all critical tests)**

- **DatabaseConnection.java** - Thread-safe Singleton pattern
- **SalaryCalculator.java** - Strategy pattern with modern lambda-based approaches (Hourly, Salaried, Commission)
- **ModernFactoryPatterns.java** - Realistic Factory pattern demo with HTTP clients, config parsers, and SLF4J LoggerFactory
- **LoggerFactoryExercise.java** - Try It Out exercise with Console, File, JSON, and NoOp loggers (previews Section 19)
- **ShippingStrategyExercise.java** - Try It Out exercise with modern shipping cost calculation strategies

**Note**: All pattern demonstrations work perfectly. Uses modern Java 21 features including records for HTTP client implementations.

### ⚖️ **solid-principles** - SOLID Design Principles (Videos 16-17)
**Status: ✅ Complete & Functional (working code examples)**

- **SRPEmployeeService.java** - Single Responsibility Principle with separated concerns
- **OpenClosedPrinciple.java** - Open/Closed Principle with extensible employee types

### 🌐 **web-services** - Spring Boot REST & Reactive (Videos 20, 25-26)
**Status: ✅ Complete & Builds Successfully**

- **WebServicesApplication.java** - Spring Boot 3.5.3 main application
- **EmployeeApiClient.java** - HTTP client for consuming REST APIs (Java 11+ HttpClient)
- **MicroservicesDemo.java** - Spring Cloud microservices patterns (Eureka, Circuit Breaker, etc.)
- **ReactiveDemo.java** - Project Reactor examples (Mono, Flux, WebFlux)

### 🔒 **security** - Security Layered onto Web Services (Videos 22-23)
**Status: ✅ Complete & Builds Successfully**

- **SecurityApplication.java** - Spring Boot Security main application
- **InputValidation.java** - XSS/SQL injection prevention techniques
- **CryptographicAPIs.java** - PBKDF2, AES, RSA encryption and digital signatures
- **SecurityController.java** - REST endpoints demonstrating security integration

## Technology Stack (2025 Latest)

### Core Framework Versions
- **Java**: 21 (LTS)
- **Spring Boot**: 3.5.3 (Latest 2025)
- **Gradle**: 8.14.2 (June 2025)

### Testing with BOMs (Best Practice)
```gradle
// Modern dependency management using BOMs
testImplementation platform('org.junit:junit-bom:5.11.0')
testImplementation platform('org.mockito:mockito-bom:5.18.0')
testImplementation 'org.junit.jupiter:junit-jupiter'
testImplementation 'org.mockito:mockito-core'
```

### Key Libraries
- **Jackson**: 2.19.1 (with jackson-bom)
- **SLF4J**: 2.0.17
- **Logback**: 1.5.18
- **AssertJ**: 3.26.3
- **Apache Commons IO**: 2.19.0

## Getting Started

### Prerequisites
- Java 21 or higher
- Gradle 8.14+ (or use included wrapper)

### Running the Project

```bash
# Build all modules
gradle build

# Run specific examples
gradle runExample -Pmodule=foundations -PmainClass=com.oreilly.javaskills.NamingConventions
gradle runExample -Pmodule=oop-core -PmainClass=ModernJavaFeatures
gradle runExample -Pmodule=design-patterns -PmainClass=StrategyPatternDemo

# Run tests
gradle test

# Run specific module tests
gradle :foundations:test
gradle :oop-core:test
gradle :design-patterns:test
```

### Example Outputs

**Foundations Module:**
```bash
gradle runExample -Pmodule=foundations -PmainClass=StringFormatting
```

**OOP Core Module:**
```bash
gradle runExample -Pmodule=oop-core -PmainClass=ModernJavaFeatures
```

**Design Patterns Module:**
```bash
gradle runExample -Pmodule=design-patterns -PmainClass=ModernFactoryPatterns
```

## Learning Progression

### Arc 1: Foundations to OOP (Videos 1-12)
Start with a simple Employee class that evolves:
- Videos 1-3: Basic syntax with employee examples
- Video 4: Scanner input for employee data
- Videos 5-6: Employee roster using 2D arrays
- Video 7: File I/O for employee data persistence
- Videos 8-9: Proper encapsulation and composition
- Videos 10-11: Modern Java features (var, records)
- Video 12: Reflection examples

### Arc 2: Design Patterns (Videos 13-15)
Enhance the system with patterns:
- **Singleton**: Database connection manager
- **Strategy**: Modern lambda-based salary calculation with functional programming
- **Factory**: Realistic patterns with static factory methods, HTTP clients, and SLF4J LoggerFactory

### Arc 3: SOLID Principles (Videos 16-17)
Refactor for better design:
- **SRP**: Split monolithic classes
- **OCP**: Add new employee types without modification

### Arc 4: Production Ready (Videos 18-26)
Transform into enterprise application:
- Code quality, logging, testing
- Web services and REST APIs
- Security and validation
- Microservices architecture

## Key Features

### 🔄 **Connected Learning**
- Each concept builds on previous examples
- Consistent Employee/Department theme throughout
- Natural progression from simple to complex

### 💻 **Modern Java (2025)**
- Java 21 features (records, pattern matching, text blocks)
- Latest Spring Boot 3.5.3 patterns
- Modern dependency management with BOMs
- Best practices and defensive programming

### 🧪 **Comprehensive Testing**
- JUnit 5.11 with BOM management
- AssertJ fluent assertions
- Mockito 5.18 with BOM
- High test coverage for core modules

### 🏗️ **Enterprise Patterns**
- SOLID principles demonstrations
- Design patterns with practical implementations
- Scalable architecture examples

## Test Results & Module Status

### ✅ Streamlined Project Results (95% Pass Rate)
- **foundations**: 13/13 tests passing (100%) - All basic concepts with comprehensive exercises
- **oop-core**: 15/15 tests passing (100%) - Complete OOP with Java 21 features + Try It Out exercises for videos 08 & 09
- **design-patterns**: 12/15 tests passing (80%) - Practical pattern implementations
- **solid-principles**: Working code examples (100%) - SOLID principles demonstrations

**Total: 40/43 tests passing (93% pass rate) + working SOLID examples**

### 📹 Video Content Coverage
**27 production-ready videos covering essential Java skills:**
- **Videos 1-7 + Bonus 7B**: Java fundamentals (syntax, I/O, arrays, loops) + Modern NIO.2
- **Videos 8-12**: Object-oriented programming and modern Java features
- **Videos 13-15**: Essential design patterns (Singleton, Strategy, Factory)
- **Videos 16-17**: SOLID design principles (SRP, OCP)
- **Videos 18-19**: Refactoring and logging best practices
- **Videos 20-23**: Advanced topics (REST APIs, Security, Cryptography)
- **Videos 24-26**: Enterprise topics (Git workflows, Microservices, Reactive programming)

### 🎬 Production Tools
- **Slide Naming Convention**: All slides use `slides_XX_topic_name.md` format for easy reference
- **Script Teleprompter Conversion**: Use `.claude/commands/script2text.md` to convert scripts
  - Command: `/script2text <topic_number>` (e.g., `/script2text 01` or `/script2text 7b`)
  - Outputs clean text file `script.txt` ready for Elgato Prompter

### 📁 Supporting Files and Documentation
**Complete project resources for video production:**
- **git-workflows/** - Git configuration examples, workflow documentation, and hands-on conflict resolution exercise
- **.github/** - Professional CI/CD pipeline and PR templates  
- **scripts/** - 27 professional video scripts with scene structure
- **slides/** - Comprehensive slide presentations for all topics

### 🔀 Git Collaboration Features (Topic 24)
**Complete setup for demonstrating professional Git workflows:**
- ✅ **Realistic fork-based workflow** with actual GitHub repository integration
- ✅ **Live conflict resolution demo** using browser-based README.md changes
- ✅ **Student hands-on exercise** in `git-workflows/CONFLICT_DEMO_BRANCHES.md`
- ✅ **Professional PR templates** and GitHub Actions CI/CD pipeline
- ✅ **Contribution guidelines** and code of conduct documentation

### 🎯 Benefits of Streamlined Approach
- **100% functional codebase** - every module compiles and runs
- **Comprehensive test coverage** - 92% pass rate with working demonstrations
- **Clear scope** - focused on core Java skills that developers actually need
- **Production-ready examples** - code that can be used immediately in real projects

## Dependencies & BOMs

### Core Dependencies (All Modules)
```gradle
// Using BOMs for consistent version management
testImplementation platform('org.junit:junit-bom:5.11.0')
testImplementation platform('org.mockito:mockito-bom:5.18.0')
implementation platform('com.fasterxml.jackson:jackson-bom:2.19.1')
```

### Module-Specific Dependencies (Streamlined)
- **foundations**: Apache Commons IO 2.19.0, SLF4J 2.0.17, Logback 1.5.18
- **oop-core**: Jackson 2.19.1 (via jackson-bom)
- **design-patterns**: H2 Database 2.3.232 for singleton pattern demonstration

## Video Production Notes

### Video Production Highlights (2025)
**All topics ready for recording with professional production values:**

#### **Content Quality**
- **Latest 2025 technology stack** - Students learn current industry standards
- **Modern dependency management** - BOM usage and best practices  
- **Production-ready examples** - Code developers can use immediately
- **Self-contained topics** - Perfect for skill-gap filling approach

#### **Production Ready Features**
- **Professional script formatting** - Scene structure with timing
- **Coordinated slide references** - No confusion during filming
- **Consistent speaker attribution** - "Host:" format throughout
- **Verified slide counts** - All references match actual slides

#### **Recording Flexibility**
- **Any order recording** - Each topic is self-contained
- **Skip complexity** - Topics designed for jumping around
- **Immediate applicability** - Developers get usable knowledge
- **Modern Java features** - Records, pattern matching, text blocks throughout

## Modern Development Practices

### BOM (Bill of Materials) Usage
The project demonstrates modern dependency management:
```gradle
// Benefits of BOMs:
// - Version consistency across related dependencies
// - Simplified dependency management
// - Conflict resolution
// - Easy ecosystem updates
```

### 2025 Technology Choices
- **Spring Boot 3.5.3** - Latest features and security updates
- **JUnit 5.11** - Enhanced Java 21+ support
- **Modern validation** - Jakarta EE 11 compliance
- **Latest tooling** - Gradle 8.14.2 with Java 24 support

## Contributing

This project is designed for educational content creation. Each module should:
- Build upon previous concepts
- Include comprehensive examples
- Provide clear learning objectives
- Maintain the employee management theme
- Use latest 2025 best practices

## 📝 License

This project is licensed under the MIT License - see the [LICENSE](LICENSE) file for details.

## 🙏 Acknowledgments

- **Spring Framework** team for excellent documentation and examples
- **Java Community** for modern language feature development  
- **Contributors** who help improve the educational content

## 📞 Support

If you encounter issues or have questions:
1. Check the existing documentation in each module
2. Look at the test files for usage examples
3. Review the `git-workflows/` directory for collaboration guidance
4. Open an issue for bugs or improvements

---

**Happy Learning!** 🎉

This project demonstrates that learning Java doesn't have to mean learning outdated practices. Jump in anywhere, explore modern Java features, and build real-world skills with working, tested code.<|MERGE_RESOLUTION|>--- conflicted
+++ resolved
@@ -1,8 +1,4 @@
-<<<<<<< HEAD
-# Java Skills Project (from the fork)
-=======
 # Java Skills Project (from the upstream branch)
->>>>>>> 969559a1
 
 A comprehensive multi-module Gradle project for learning modern Java development through practical examples. This project demonstrates Java concepts using a consistent Employee Management System theme, designed for skill-gap filling where developers can jump to specific topics they need to learn.
 
